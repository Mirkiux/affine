--- conflicted
+++ resolved
@@ -26,11 +26,7 @@
     import _C_extensions
     avail_fast_gen_pred = True
 except:
-<<<<<<< HEAD
-    fast_gen_pred = False
-=======
     avail_fast_gen_pred = False
->>>>>>> e6207c37
 
 #############################################
 # Create affine class system                #
